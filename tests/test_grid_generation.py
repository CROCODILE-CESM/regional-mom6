import numpy as np
import pytest

<<<<<<< HEAD
from regional_mom6 import hyperbolictan_thickness_profile
from regional_mom6 import angle_between
from regional_mom6 import latlon_to_cartesian
from regional_mom6 import quadrilateral_area
from regional_mom6 import quadrilateral_areas
=======
from regional_mom6.utils import angle_between
from regional_mom6.utils import latlon_to_cartesian
from regional_mom6.utils import quadrilateral_area
from regional_mom6.utils import quadrilateral_areas
>>>>>>> e89bf976
from regional_mom6 import rectangular_hgrid
import xarray as xr


@pytest.mark.parametrize(
    ("nlayers", "ratio", "total_depth"),
    [
        (20, 1 / 3, 1000),
        (20, 2, 1000),
        (20, 10, 1000),
        (20, 2, 3000),
        (50, 1 / 3, 1000),
        (50, 2, 1000),
        (50, 10, 1000),
        (50, 2, 3000),
    ],
)
def test_hyperbolictan_thickness_profile_symmetric(nlayers, ratio, total_depth):
    assert np.isclose(
        hyperbolictan_thickness_profile(nlayers, ratio, total_depth),
        np.flip(hyperbolictan_thickness_profile(nlayers, 1 / ratio, total_depth)),
    ).all()


@pytest.mark.parametrize(
    ("nlayers", "total_depth"),
    [
        (23, 2000),
        (50, 1000),
        (50, 3000),
    ],
)
def test_hyperbolictan_thickness_profile_equispaced(nlayers, total_depth):
    assert np.isclose(
        hyperbolictan_thickness_profile(nlayers, 1, total_depth),
        np.ones(nlayers) * total_depth / nlayers,
    ).all()


@pytest.mark.parametrize(
    ("lat", "lon", "true_xyz"),
    [
        (0, 0, (1, 0, 0)),
        (90, 0, (0, 0, 1)),
        (0, 90, (0, 1, 0)),
        (-90, 0, (0, 0, -1)),
    ],
)
def test_latlon_to_cartesian(lat, lon, true_xyz):
    assert np.isclose(latlon_to_cartesian(lat, lon), true_xyz).all()


@pytest.mark.parametrize(
    ("v1", "v2", "v3", "v4", "true_area"),
    [
        (
            np.dstack(latlon_to_cartesian(0, 0)),
            np.dstack(latlon_to_cartesian(0, 90)),
            np.dstack(latlon_to_cartesian(90, 0)),
            np.dstack(latlon_to_cartesian(0, -90)),
            np.pi,
        ),
        (
            np.dstack(latlon_to_cartesian(0, 0)),
            np.dstack(latlon_to_cartesian(90, 0)),
            np.dstack(latlon_to_cartesian(0, 90)),
            np.dstack(latlon_to_cartesian(-90, 0)),
            np.pi,
        ),
    ],
)
def test_quadrilateral_area(v1, v2, v3, v4, true_area):
    assert np.isclose(quadrilateral_area(v1, v2, v3, v4), true_area)


v1 = np.dstack(latlon_to_cartesian(0, 0, R=2))
v2 = np.dstack(latlon_to_cartesian(90, 0, R=2))
v3 = np.dstack(latlon_to_cartesian(0, 90, R=2))
v4 = np.dstack(latlon_to_cartesian(-90, 0, R=2.1))


def test_quadrilateral_area_exception():
    with pytest.raises(ValueError) as excinfo:
        quadrilateral_area(v1, v2, v3, v4)

    assert str(excinfo.value) == "vectors provided must have the same length"


# create a lat-lon mesh that covers 1/4 of the North Hemisphere
lon1, lat1 = np.meshgrid(np.linspace(0, 90, 5), np.linspace(0, 90, 5))
area1 = 1 / 8 * (4 * np.pi)

# create a lat-lon mesh that covers 1/4 of the whole globe
lon2, lat2 = np.meshgrid(np.linspace(-45, 45, 5), np.linspace(-90, 90, 5))
area2 = 1 / 4 * (4 * np.pi)


@pytest.mark.parametrize(
    ("lat", "lon", "true_area"),
    [
        (lat1, lon1, area1),
        (lat2, lon2, area2),
    ],
)
def test_quadrilateral_areas(lat, lon, true_area):
    assert np.isclose(np.sum(quadrilateral_areas(lat, lon)), true_area)


# a simple test that rectangular_hgrid runs without erroring
@pytest.mark.parametrize(
    ("lat", "lon"),
    [
        (np.linspace(0, 10, 7), np.linspace(0, 10, 13)),
    ],
)
def test_rectangular_hgrid(lat, lon):
    assert isinstance(rectangular_hgrid(lat, lon), xr.Dataset)<|MERGE_RESOLUTION|>--- conflicted
+++ resolved
@@ -1,19 +1,14 @@
 import numpy as np
 import pytest
 
-<<<<<<< HEAD
 from regional_mom6 import hyperbolictan_thickness_profile
-from regional_mom6 import angle_between
-from regional_mom6 import latlon_to_cartesian
-from regional_mom6 import quadrilateral_area
-from regional_mom6 import quadrilateral_areas
-=======
+from regional_mom6 import rectangular_hgrid
+
 from regional_mom6.utils import angle_between
 from regional_mom6.utils import latlon_to_cartesian
 from regional_mom6.utils import quadrilateral_area
 from regional_mom6.utils import quadrilateral_areas
->>>>>>> e89bf976
-from regional_mom6 import rectangular_hgrid
+
 import xarray as xr
 
 
