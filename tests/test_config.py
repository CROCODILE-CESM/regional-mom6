import pytest
import regional_mom6 as rmom6
from pathlib import Path
import os
import json
import shutil


def test_write_config(tmp_path):
    expt_name = "testing"

    latitude_extent = [16.0, 27]
    longitude_extent = [192, 209]

    date_range = ["2005-01-01 00:00:00", "2005-02-01 00:00:00"]

    ## Place where all your input files go
    input_dir = Path(
        os.path.join(
            tmp_path,
            expt_name,
            "inputs",
        )
    )

    ## Directory where you'll run the experiment from
    run_dir = Path(
        os.path.join(
            tmp_path,
            expt_name,
            "run_files",
        )
    )
    data_path = Path(tmp_path / "data")
    for path in (run_dir, input_dir, data_path):
        os.makedirs(str(path), exist_ok=True)

    ## User-1st, test if we can even read the angled nc files.
    expt = rmom6.experiment(
        longitude_extent=longitude_extent,
        latitude_extent=latitude_extent,
        date_range=date_range,
        resolution=0.05,
        number_vertical_layers=75,
        layer_thickness_ratio=10,
        depth=4500,
        minimum_depth=25,
        mom_run_dir=run_dir,
        mom_input_dir=input_dir,
        toolpath_dir="",
        expt_name="test",
        boundaries=["south", "north"],
    )
    config_dict = expt.write_config_file(tmp_path / "testing_config.json")
    assert config_dict["longitude_extent"] == tuple(longitude_extent)
    assert config_dict["latitude_extent"] == tuple(latitude_extent)
    assert config_dict["date_range"] == date_range
    assert config_dict["resolution"] == 0.05
    assert config_dict["number_vertical_layers"] == 75
    assert config_dict["layer_thickness_ratio"] == 10
    assert config_dict["depth"] == 4500
    assert config_dict["minimum_depth"] == 25
    assert config_dict["expt_name"] == "test"
    assert config_dict["hgrid_type"] == "even_spacing"
    assert config_dict["repeat_year_forcing"] == False
    assert config_dict["tidal_constituents"] == [
        "M2",
        "S2",
        "N2",
        "K2",
        "K1",
        "O1",
        "P1",
        "Q1",
        "MM",
        "MF",
    ]
    assert config_dict["expt_name"] == "test"
    assert config_dict["boundaries"] == ["south", "north"]
    shutil.rmtree(run_dir)
    shutil.rmtree(input_dir)
    shutil.rmtree(data_path)


def test_load_config(tmp_path):

    expt_name = "testing"

    latitude_extent = [16.0, 27]
    longitude_extent = [192, 209]

    date_range = ["2005-01-01 00:00:00", "2005-02-01 00:00:00"]

    ## Place where all your input files go
    input_dir = Path(
        os.path.join(
            tmp_path,
            expt_name,
            "inputs",
        )
    )

    ## Directory where you'll run the experiment from
    run_dir = Path(
        tmp_path,
        os.path.join(
            tmp_path,
            expt_name,
            "run_files",
        ),
    )
    data_path = Path(tmp_path / "data")
    for path in (run_dir, input_dir, data_path):
        os.makedirs(str(path), exist_ok=True)

    ## User-1st, test if we can even read the angled nc files.
    expt = rmom6.experiment(
        longitude_extent=longitude_extent,
        latitude_extent=latitude_extent,
        date_range=date_range,
        resolution=0.05,
        number_vertical_layers=75,
        layer_thickness_ratio=10,
        depth=4500,
        minimum_depth=25,
        mom_run_dir=run_dir,
        mom_input_dir=input_dir,
        toolpath_dir="",
    )
<<<<<<< HEAD
    path = tmp_path / "testing_config.json"
=======
    path = os.path.join(tmp_path, "testing_config.json")
>>>>>>> cc957cf4
    config_expt = expt.write_config_file(path)
    new_expt = rmom6.create_experiment_from_config(
        os.path.join(path), mom_input_folder=tmp_path, mom_run_folder=tmp_path
    )
    assert str(new_expt) == str(expt)
    print(new_expt.vgrid)
    print(expt.vgrid)
    assert new_expt.hgrid == expt.hgrid
    assert (new_expt.vgrid.zi == expt.vgrid.zi).all() & (
        new_expt.vgrid.zl == expt.vgrid.zl
    ).all()
    assert os.path.exists(new_expt.mom_run_dir) & os.path.exists(new_expt.mom_input_dir)
    assert os.path.exists(new_expt.mom_input_dir / "hgrid.nc") & os.path.exists(
        new_expt.mom_input_dir / "vcoord.nc"
    )<|MERGE_RESOLUTION|>--- conflicted
+++ resolved
@@ -127,11 +127,7 @@
         mom_input_dir=input_dir,
         toolpath_dir="",
     )
-<<<<<<< HEAD
     path = tmp_path / "testing_config.json"
-=======
-    path = os.path.join(tmp_path, "testing_config.json")
->>>>>>> cc957cf4
     config_expt = expt.write_config_file(path)
     new_expt = rmom6.create_experiment_from_config(
         os.path.join(path), mom_input_folder=tmp_path, mom_run_folder=tmp_path
