--- conflicted
+++ resolved
@@ -574,11 +574,7 @@
  ],
  "metadata": {
   "kernelspec": {
-<<<<<<< HEAD
-   "display_name": "Python 3 (ipykernel)",
-=======
    "display_name": "CrocoDash",
->>>>>>> c65ee62e
    "language": "python",
    "name": "python3"
   },
@@ -592,11 +588,7 @@
    "name": "python",
    "nbconvert_exporter": "python",
    "pygments_lexer": "ipython3",
-<<<<<<< HEAD
-   "version": "3.11.9"
-=======
    "version": "3.12.8"
->>>>>>> c65ee62e
   }
  },
  "nbformat": 4,
