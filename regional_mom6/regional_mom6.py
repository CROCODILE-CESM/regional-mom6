--- conflicted
+++ resolved
@@ -590,10 +590,6 @@
         minimum_depth=4,
         tidal_constituents=["M2"],
         expt_name=None,
-<<<<<<< HEAD
-        boundaries=["south", "north", "west", "east"],
-=======
->>>>>>> 7d7216e3
     ):
         """
         Substitute init method to creates an empty expirement object, with the opportunity to override whatever values wanted.
@@ -658,10 +654,6 @@
         tidal_constituents=["M2"],
         create_empty=False,
         expt_name=None,
-<<<<<<< HEAD
-        boundaries=["south", "north", "west", "east"],
-=======
->>>>>>> 7d7216e3
     ):
 
         # Creates empty experiment object for testing and experienced user manipulation.
