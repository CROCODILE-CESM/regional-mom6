import numpy as np
from itertools import cycle
from pathlib import Path
import dask.array as da
import dask.bag as db
import numpy as np
import xarray as xr
import xesmf as xe
import subprocess
from scipy.ndimage import binary_fill_holes
import netCDF4
from dask.distributed import Client, worker_client
from dask.diagnostics import ProgressBar
import f90nml
import datetime as dt
import warnings
import shutil
import os
from .utils import vecdot
from ruamel.yaml import YAML

warnings.filterwarnings("ignore")

__all__ = [
    "nicer_slicer",
    "motu_requests",
    "dz",
    "angle_between",
    "latlon_to_cartesian",
    "quadrilateral_area",
    "quadrilateral_areas",
    "rectangular_hgrid",
    "experiment",
    "segment",
]

## Borrowed functions 

def ap2ep(uc, vc):
    """Convert complex tidal u and v to tidal ellipse.
    Adapted from ap2ep.m for matlab
    Original copyright notice:
    %Authorship Copyright:
    %
    %    The author retains the copyright of this program, while  you are welcome
    % to use and distribute it as long as you credit the author properly and respect
    % the program name itself. Particularly, you are expected to retain the original
    % author's name in this original version or any of its modified version that
    % you might make. You are also expected not to essentially change the name of
    % the programs except for adding possible extension for your own version you
    % might create, e.g. ap2ep_xx is acceptable.  Any suggestions are welcome and
    % enjoy my program(s)!
    %
    %
    %Author Info:
    %_______________________________________________________________________
    %  Zhigang Xu, Ph.D.
    %  (pronounced as Tsi Gahng Hsu)
    %  Research Scientist
    %  Coastal Circulation
    %  Bedford Institute of Oceanography
    %  1 Challenge Dr.
    %  P.O. Box 1006                    Phone  (902) 426-2307 (o)
    %  Dartmouth, Nova Scotia           Fax    (902) 426-7827
    %  CANADA B2Y 4A2                   email xuz@dfo-mpo.gc.ca
    %_______________________________________________________________________
    %
    % Release Date: Nov. 2000, Revised on May. 2002 to adopt Foreman's northern semi
    % major axis convention.

    Args:
        uc: complex tidal u velocity
        vc: complex tidal v velocity

    Returns:
        (semi-major axis, eccentricity, inclination [radians], phase [radians])
    """
    wp = (uc + 1j * vc) / 2.0
    wm = np.conj(uc - 1j * vc) / 2.0

    Wp = np.abs(wp)
    Wm = np.abs(wm)
    THETAp = np.angle(wp)
    THETAm = np.angle(wm)

    SEMA = Wp + Wm
    SEMI = Wp - Wm
    ECC = SEMI / SEMA
    PHA = (THETAm - THETAp) / 2.0
    INC = (THETAm + THETAp) / 2.0

    return SEMA, ECC, INC, PHA


def ep2ap(SEMA, ECC, INC, PHA):
    """Convert tidal ellipse to real u and v amplitude and phase.
    Adapted from ep2ap.m for matlab.
    Original copyright notice:
    %Authorship Copyright:
    %
    %    The author of this program retains the copyright of this program, while
    % you are welcome to use and distribute this program as long as you credit
    % the author properly and respect the program name itself. Particularly,
    % you are expected to retain the original author's name in this original
    % version of the program or any of its modified version that you might make.
    % You are also expected not to essentially change the name of the programs
    % except for adding possible extension for your own version you might create,
    % e.g. app2ep_xx is acceptable.  Any suggestions are welcome and enjoy my
    % program(s)!
    %
    %
    %Author Info:
    %_______________________________________________________________________
    %  Zhigang Xu, Ph.D.
    %  (pronounced as Tsi Gahng Hsu)
    %  Research Scientist
    %  Coastal Circulation
    %  Bedford Institute of Oceanography
    %  1 Challenge Dr.
    %  P.O. Box 1006                    Phone  (902) 426-2307 (o)
    %  Dartmouth, Nova Scotia           Fax    (902) 426-7827
    %  CANADA B2Y 4A2                   email xuz@dfo-mpo.gc.ca
    %_______________________________________________________________________
    %
    %Release Date: Nov. 2000

    Args:
        SEMA: semi-major axis
        ECC: eccentricity
        INC: inclination [radians]
        PHA: phase [radians]

    Returns:
        (u amplitude, u phase [radians], v amplitude, v phase [radians])

    """
    Wp = (1 + ECC) / 2. * SEMA
    Wm = (1 - ECC) / 2. * SEMA
    THETAp = INC - PHA
    THETAm = INC + PHA

    wp = Wp * np.exp(1j * THETAp)
    wm = Wm * np.exp(1j * THETAm)

    cu = wp + np.conj(wm)
    cv = -1j * (wp - np.conj(wm))

    ua = np.abs(cu)
    va = np.abs(cv)
    up = -np.angle(cu)
    vp = -np.angle(cv)

    return ua, va, up, vp


def nicer_slicer(data, xextent, xcoords, buffer=2):
    """Slices longitudes, handling periodicity and 'seams' where the
    data wraps around (commonly either at -180 -> 180 or -270 -> 90)

    The algorithm works in five steps:

    - Determine whether we need to add or subtract 360 to get the
      middle of the xextent to lie within data's lonitude range
      (hereby oldx)

    - Shift the dataset so that its midpoint matches the midpoint of
      xextent (up to a muptiple of 360). Now, the modified oldx
      doesn't increase monotonically W to E since the 'seam' has
      moved.

    - Fix oldx to make it monotonically increasing again. This uses
      the information we have about the way the dataset was
      shifted/rolled

    - Slice the data index-wise. We know that ``|xextent| / 360``
      multiplied by the number of discrete longitude points will give
      the total width of our slice, and we've already set the midpoint
      to be the middle of the target domain. Here we add a buffer
      region on either side if we need it for interpolation.

    - Finally re-add the right multiple of 360 so the whole domain matches the target.

    Args:
        data (xarray.Dataset): The global data you want to slice in longitude
        xextent (Tuple[float, float]): The target longitudes you want to slice
            to. This must be either start negative and progress to
            positive, or be entirely positive
        xcoords (Union[str, List[str]): The name of the longitude
            dimension in your xarray or list of names

    Returns:
        xarray.Dataset: The data after the slicing has been performed.

    """

    if isinstance(xcoords, str):
        xcoords = [xcoords]

    for x in xcoords:
        mp_target = np.mean(xextent)  ## Midpoint of target domain

        ## Find a corresponding value for the intended domain midpint in our data. Assuming here that data has equally spaced longitude values spanning 360deg
        for i in range(-1, 2, 1):
            if data[x][0] <= mp_target + 360 * i <= data[x][-1]:
                _mp_target = (
                    mp_target + 360 * i
                )  ## Shifted version of target midpoint. eg, could be -90 vs 270. i keeps track of what multiple of 360 we need to shift entire grid by to match midpoint

                mp_data = data[x][data[x].shape[0] // 2].values  ## Midpoint of the data

                shift = -1 * (data[x].shape[0] * (_mp_target - mp_data)) // 360
                shift = int(
                    shift
                )  ## This is the number of indices between the data midpoint, and the target midpoint. Sign indicates direction needed to shift

                new_data = data.roll(
                    {x: 1 * shift}, roll_coords=True
                )  ## Shifts data so that the midpoint of the target domain is the middle of the data for easy slicing

                new_x = new_data[
                    x
                ].values  ## Create a new longitude coordinate. We'll modify this to remove any seams (jumps like -270 -> 90)

                ## Take the 'seam' of the data, and either backfill or forward fill based on whether the data was shifted F or west
                if shift > 0:
                    new_seam_index = shift

                    new_x[0:new_seam_index] -= 360

                if shift < 0:
                    new_seam_index = data[x].shape[0] + shift

                    new_x[new_seam_index:] += 360

                new_x -= (
                    i * 360
                )  ## Use this to recentre the midpoint to match that of target domain

                new_data = new_data.assign_coords({x: new_x})

                ## Choose the number of x points to take from the middle, including a buffer. Use this to index the new global dataset

                num_xpoints = (
                    int(data[x].shape[0] * (mp_target - xextent[0])) // 360 + buffer * 2
                )

        data = new_data.isel(
            {
                x: slice(
                    data[x].shape[0] // 2 - num_xpoints,
                    data[x].shape[0] // 2 + num_xpoints,
                )
            }
        )

    return data


def motu_requests(
    xextent,
    yextent,
    daterange,
    outfolder,
    usr,
    pwd,
    segs,
    url="https://my.cmems-du.eu/motu-web/Motu",
    serviceid="GLOBAL_MULTIYEAR_PHY_001_030-TDS",
    productid="cmems_mod_glo_phy_my_0.083_P1D-m",
    buffer=0.3,
):
    """Generates MOTU data request for each specified boundary, as
    well as for the initial condition. By default pulls the GLORYS
    reanalysis dataset.

    Args:
        xextent (List[float]): Extreme values of longitude coordinates for rectangular domain
        yextent (List[float]): Extreme values of latitude coordinates for rectangular domain
        daterange (Tuple[str]): Start and end dates of boundary forcing window. Format: ``%Y-%m-%d %H:%M:%S``
        outfolder (str): Directory in which to receive the downloaded files
        usr (str): MOTU authentication username
        pwd (str): MOTU authentication password
        segs (List[str]): List of the cardinal directions for your boundary forcing
        url (Optional[str]): MOTU server for the request (defaults to CMEMS)
        serviceid (Optional[str]): Service containing the desired dataset
        productid (Optional[str]): Data product within the chosen service.

    Returns:
        str: A bash script which will call ``motuclient`` to invoke the data requests.

    """

    if type(segs) == str:
        return f"\nprintf 'processing {segs} segment' \npython -m motuclient --motu {url} --service-id {serviceid} --product-id {productid} --longitude-min {xextent[0]} --longitude-max {xextent[1]} --latitude-min {yextent[0]} --latitude-max {yextent[1]} --date-min {daterange[0]} --date-max {daterange[1]} --depth-min 0.49 --depth-max 6000 --variable so --variable thetao --variable vo --variable zos --variable uo --out-dir {outfolder} --out-name {segs}_unprocessed --user '{usr}' --pwd '{pwd}'\n"

    ## Buffer pads out our boundaries a small amount to allow for interpolation
    xextent, yextent = np.array(xextent), np.array(yextent)
    script = "#!/bin/bash\n\n"
    for seg in segs:
        if seg == "east":
            script += motu_requests(
                [xextent[1] - buffer, xextent[1] + buffer],
                yextent,
                daterange,
                outfolder,
                usr,
                pwd,
                seg,
                url=url,
                serviceid=serviceid,
                productid=productid,
            )
        if seg == "west":
            script += motu_requests(
                [xextent[0] - buffer, xextent[0] + buffer],
                yextent,
                daterange,
                outfolder,
                usr,
                pwd,
                seg,
                url=url,
                serviceid=serviceid,
                productid=productid,
            )
        if seg == "north":
            script += motu_requests(
                xextent,
                [yextent[1] - buffer, yextent[1] + buffer],
                daterange,
                outfolder,
                usr,
                pwd,
                seg,
                url=url,
                serviceid=serviceid,
                productid=productid,
            )

        if seg == "south":
            script += motu_requests(
                xextent,
                [yextent[0] - buffer, yextent[0] + buffer],
                daterange,
                outfolder,
                usr,
                pwd,
                seg,
                url=url,
                serviceid=serviceid,
                productid=productid,
            )
    ## Now handle the initial condition
    script += motu_requests(
        xextent + np.array([-1 * buffer, buffer]),
        yextent + np.array([-1 * buffer, buffer]),
        [
            daterange[0],
            dt.datetime.strptime(daterange[0], "%Y-%m-%d %H:%M:%S")
            + dt.timedelta(hours=1),
        ],  ## For initial condition just take one day
        outfolder,
        usr,
        pwd,
        "ic",
        url=url,
        serviceid=serviceid,
        productid=productid,
    )
    return script


def dz(npoints, ratio, target_depth, min_dz=0.0001, tolerance=1):
    """Generate a hyperbolic tangent thickness profile for the
    experiment.  Iterates to find the mininum depth value which gives
    the target depth within some tolerance

    Args:
        npoints (int): Number of vertical points
        ratio (float): Ratio of largest to smallest layer
            thickness. Negative values mean higher resolution is at
            bottom rather than top of the column.
        target_depth (float): Maximum depth of a layer
        min_dz (float): Starting layer thickness for iteration
        tolerance (float): Tolerance to the target depth.

    Returns:
        numpy.array: An array containing the thickness profile.
    """

    profile = min_dz + 0.5 * (np.abs(ratio) * min_dz - min_dz) * (
        1 + np.tanh(2 * np.pi * (np.arange(npoints) - npoints // 2) / npoints)
    )
    tot = np.sum(profile)
    if np.abs(tot - target_depth) < tolerance:
        if ratio > 0:
            return profile

        return profile[::-1]

    err_ratio = target_depth / tot

    return dz(npoints, ratio, target_depth, min_dz * err_ratio)


def angle_between(v1, v2, v3):
    """Returns the angle v2-v1-v3 (in radians). That is the angle between vectors v1-v2 and v1-v3."""

    v1xv2 = np.cross(v1, v2)
    v1xv3 = np.cross(v1, v3)

    cosangle = vecdot(v1xv2, v1xv3) / np.sqrt(
        vecdot(v1xv2, v1xv2) * vecdot(v1xv3, v1xv3)
    )

    return np.arccos(cosangle)


def quadrilateral_area(v1, v2, v3, v4):
    """Returns area of a spherical quadrilateral on the unit sphere that
    has vertices on 3-vectors `v1`, `v2`, `v3`, `v4` (counter-clockwise
    orientation is implied). The area is computed via the excess of the
    sum of the spherical angles of the quadrilateral from 2π."""

    if not (
        np.all(np.isclose(vecdot(v1, v1), vecdot(v2, v2)))
        & np.all(np.isclose(vecdot(v1, v1), vecdot(v2, v2)))
        & np.all(np.isclose(vecdot(v1, v1), vecdot(v3, v3)))
        & np.all(np.isclose(vecdot(v1, v1), vecdot(v4, v4)))
    ):
        raise ValueError("vectors provided must have the same length")

    R = np.sqrt(vecdot(v1, v1))

    a1 = angle_between(v1, v2, v4)
    a2 = angle_between(v2, v3, v1)
    a3 = angle_between(v3, v4, v2)
    a4 = angle_between(v4, v1, v3)

    return (a1 + a2 + a3 + a4 - 2 * np.pi) * R**2


def latlon_to_cartesian(lat, lon, R=1):
    """Convert latitude-longitude (in degrees) to Cartesian coordinates on a sphere of radius `R`.
    By default `R = 1`."""

    x = R * np.cos(np.deg2rad(lat)) * np.cos(np.deg2rad(lon))
    y = R * np.cos(np.deg2rad(lat)) * np.sin(np.deg2rad(lon))
    z = R * np.sin(np.deg2rad(lat))

    return x, y, z


def quadrilateral_areas(lat, lon, R=1):
    """Returns area of spherical quadrilaterals on a sphere of radius `R`. By default, `R = 1`.
    The quadrilaterals are formed by constant latitude and longitude lines on the `lat`-`lon` grid provided.

    Args:
        lat (array): Array of latitude points (in degrees)
        lon (array): Array of longitude points (in degrees)

    Returns:
        areas (array): Array with the areas of the quadrilaterals defined by the
                       `lat`-`lon` grid provided. If the `lat`-`lon` are `m x n`
                       then `areas` is `(m-1) x (n-1)`.
    """

    coords = np.dstack(latlon_to_cartesian(lat, lon, R))

    return quadrilateral_area(
        coords[:-1, :-1, :], coords[:-1, 1:, :], coords[1:, 1:, :], coords[1:, :-1, :]
    )


def rectangular_hgrid(λ, φ):
    """
    Construct a horizontal grid with all the metadata given an array of
    latitudes (`φ`) and longitudes (`λ`).

    Caution:
        Here, it is assumed the grid's boundaries are lines of constant latitude and
        longitude. Rotated grids need to be handled in a different manner.
        Also we assume here that the longitude array values are uniformly spaced.

        Make sure both `λ` and `φ` *must* be monotonically increasing.

    Args:
        λ (numpy.array): All longitude points on the supergrid.
        φ (numpy.array): All latitude points on the supergrid.

    Returns:
        xarray.Dataset: A FMS-compatible *hgrid*, including the required attributes.
    """

    R = 6371e3  # mean radius of the Earth

    dλ = λ[1] - λ[0]  # assuming that longitude is uniformly spaced

    # dx = R * cos(φ) * np.deg2rad(dλ) / 2
    # Note: division by 2 because we're on the supergrid
    dx = np.broadcast_to(
        R * np.cos(np.deg2rad(φ)) * np.deg2rad(dλ) / 2,
        (λ.shape[0] - 1, φ.shape[0]),
    ).T

    # dy = R * np.deg2rad(dφ) / 2
    # Note: division by 2 because we're on the supergrid
    dy = np.broadcast_to(R * np.deg2rad(np.diff(φ)) / 2, (λ.shape[0], φ.shape[0] - 1)).T

    lon, lat = np.meshgrid(λ, φ)

    area = quadrilateral_areas(lat, lon, R)

    attrs = {
        "tile": {
            "standard_name": "grid_tile_spec",
            "geometry": "spherical",
            "north_pole": "0.0 90.0",
            "discretization": "logically_rectangular",
            "conformal": "true",
        },
        "x": {"standard_name": "geographic_longitude", "units": "degree_east"},
        "y": {"standard_name": "geographic_latitude", "units": "degree_north"},
        "dx": {
            "standard_name": "grid_edge_x_distance",
            "units": "metres",
        },
        "dy": {
            "standard_name": "grid_edge_y_distance",
            "units": "metres",
        },
        "area": {
            "standard_name": "grid_cell_area",
            "units": "m2",
        },
        "angle_dx": {
            "standard_name": "grid_vertex_x_angle_WRT_geographic_east",
            "units": "degrees_east",
        },
        "arcx": {
            "standard_name": "grid_edge_x_arc_type",
            "north_pole": "0.0 90.0",
        },
    }

    return xr.Dataset(
        {
            "tile": ((), np.array(b"tile1", dtype="|S255"), attrs["tile"]),
            "x": (["nyp", "nxp"], lon, attrs["x"]),
            "y": (["nyp", "nxp"], lat, attrs["y"]),
            "dx": (["nyp", "nx"], dx, attrs["dx"]),
            "dy": (["ny", "nxp"], dy, attrs["dy"]),
            "area": (["ny", "nx"], area, attrs["area"]),
            "angle_dx": (["nyp", "nxp"], lon * 0, attrs["angle_dx"]),
            "arcx": ((), np.array(b"small_circle", dtype="|S255"), attrs["arcx"]),
        }
    )


class experiment:
    """The main class for setting up a regional experiment.

    Knows everything about your regional experiment! Methods in this
    class will generate the various input files you need to generate a
    MOM6 experiment forced with open boundary conditions (OBCs). It's
    written agnostic to your choice of boundary forcing, topography
    and surface forcing - you need to tell it what your variables are
    all called via mapping dictionaries from MOM6 variable/coordinate
    name to the name in the input dataset.

    Args:
        xextent (Tuple[float]): Extent of the region in longitude.
        yextent (Tuple[float]): Extent of the region in latitude.
        daterange (Tuple[str]): Start and end dates of the boundary forcing window.
        resolution (float): Lateral resolution of the domain, in degrees.
        vlayers (int): Number of vertical layers.
        dz_ratio (float): Ratio of largest to smallest layer thickness, used in :func:`~dz`.
        depth (float): Depth of the domain.
        mom_run_dir (str): Path of the MOM6 control directory.
        mom_input_dir (str): Path of the MOM6 input directory, to receive the forcing files.
        toolpath (str): Path of FREtools binaries.
        gridtype (Optional[str]): Type of grid to generate, only ``byo'', meaning read in existing hgrid or ``even_spacing`` are supported.

    """

    def __init__(
        self,
        xextent,
        yextent,
        daterange,
        resolution,
        vlayers,
        dz_ratio,
        depth,
        mom_run_dir,
        mom_input_dir,
        toolpath,
        gridtype="even_spacing",
    ):
        self.mom_run_dir = Path(mom_run_dir)
        self.mom_input_dir = Path(mom_input_dir)

        self.mom_run_dir.mkdir(exist_ok=True)
        self.mom_input_dir.mkdir(exist_ok=True)

        self.xextent = xextent
        self.yextent = yextent
        self.daterange = [
            dt.datetime.strptime(daterange[0], "%Y-%m-%d %H:%M:%S"),
            dt.datetime.strptime(daterange[1], "%Y-%m-%d %H:%M:%S"),
        ]
        self.res = resolution
        self.vlayers = vlayers
        self.dz_ratio = dz_ratio
        self.depth = depth
        self.toolpath = Path(toolpath)
        self.hgrid = self._make_hgrid(gridtype)
        self.vgrid = self._make_vgrid()
        self.gridtype = gridtype

        # create additional directories and links
        (self.mom_input_dir / "weights").mkdir(exist_ok=True)
        (self.mom_input_dir / "forcing").mkdir(exist_ok=True)

        run_inputdir = self.mom_run_dir / "inputdir"
        if not run_inputdir.exists():
            run_inputdir.symlink_to(self.mom_input_dir.resolve())
        input_rundir = self.mom_input_dir / "rundir"
        if not input_rundir.exists():
            input_rundir.symlink_to(self.mom_run_dir.resolve())

    def _make_hgrid(self, gridtype):
        """Sets up hgrid based on users specification of
        domain. Default behaviour leaves latitude and longitude evenly
        spaced. This is very simple but suitable for small domains.

        Note:
            The intention is for the hgrid generation to be very flexible. For now there is only one implemented horizontal grid included in the package, but you can customise it by simply overwriting the `hgrid.nc` file that's deposited in your `rundir` after initialising an `experiment`. To conserve the metadata, it might be easiest to read the file in, then modify the fields before re-saving.
        """
        if gridtype == "byo":
            print("Reading in homemade horizintal grid...",end = "\t")
            try:
                hgrid = xr.open_dataset(self.mom_input_dir / "hgrid.nc")
            except:
                print(f"Error in reading in homemade horizontal grid. Make sure you've got a file called `hgrid.nc` in {self.mom_input_dir}")
                raise ValueError
            print("Success.")
            return hgrid
        if gridtype == "even_spacing":
            # longitudes will just be evenly spaced, based only on resolution and bounds
            nx = int((self.xextent[1] - self.xextent[0]) / (self.res / 2))
            if nx % 2 != 1:
                nx += 1

            x = np.linspace(self.xextent[0], self.xextent[1], nx)

            # Latitudes evenly spaced by dx * cos(mean_lat)
            res_y = self.res * np.cos(np.mean(self.yextent) * np.pi / 180)

            ny = int((self.yextent[1] - self.yextent[0]) / (res_y / 2)) + 1
            if ny % 2 != 1:
                ny += 1

            y = np.linspace(self.yextent[0], self.yextent[1], ny)
            hgrid = rectangular_hgrid(x, y)
            hgrid.to_netcdf(self.mom_input_dir / "hgrid.nc")

            return hgrid

    def _make_vgrid(self):
        """Generates a vertical grid based on the number of layers
        and vertical ratio specified at the class level.

        The vertical profile uses a hyperbolic tangent function to smoothly transition the thickness of cells. If the `dz_ratio` is set to one, the vertical grid will be uniform, for `dz_ratio` = 10, the top layer will be 10 times thicker than the bottom layer, and for negative numbers the bottom layer will be thicker than the top
        """

        thickness = dz(self.vlayers + 1, self.dz_ratio, self.depth)
        vcoord = xr.Dataset(
            {
                "zi": ("zi", np.cumsum(thickness)),
                "zl": ("zl", (np.cumsum(thickness) + 0.5 * thickness)[0:-1]),
            }
        )
        vcoord["zi"].attrs = {"units": "meters"}
        vcoord.to_netcdf(self.mom_input_dir / "vcoord.nc")

        return vcoord

    def initial_condition(
        self, ic_path, varnames, gridtype="A", vcoord_type="height"
    ):
        """Reads in the forcing files that force the ocean at
        boundaries (if specified) and for initial condition

        Args:
            path (Union[str, Path]): Path to initial condition file.
            varnames (Dict[str, str]): Mapping from MOM6
                variable/coordinate names to the name in the input
                dataset.
            boundaries (List[str]): Cardinal directions of included boundaries, in anticlockwise order
            gridtype (Optional[str]): Arakawa grid staggering of input, one of ``A``, ``B`` or ``C``
            vcoord_type (Optional[str]): The type of vertical
                coordinate used in the forcing files. Either
                ``height`` or ``thickness``.

        """

        ## Do initial condition

        ## pull out the initial velocity on MOM5's Bgrid
<<<<<<< HEAD
        ic_raw = xr.open_dataset(path / "ic_unprocessed")

        if varnames["time"] in ic_raw.variables:
            ic_raw = ic_raw.drop_vars("time")
        if varnames["time"] in ic_raw.dims:
            ic_raw = ic_raw.isel({varnames["time"]: 0})
        print(ic_raw)
=======
        ic_raw = xr.open_dataset(ic_path)
        if varnames["time"] in ic_raw.dims:
            ic_raw = ic_raw.isel({varnames["time"]: 0})
        if varnames["time"] in ic_raw.coords:
            ic_raw = ic_raw.drop(varnames["time"])

>>>>>>> 87608294
        ## Separate out tracers from two velocity fields of IC
        try:
            ic_raw_tracers = ic_raw[
                [varnames["tracers"][i] for i in varnames["tracers"]]
            ]
        except:
            print("Error in reading in initial condition tracers. Terminating")
            raise ValueError
        try:
            ic_raw_u = ic_raw[varnames["u"]]
            ic_raw_v = ic_raw[varnames["v"]]
        except:
            print("Error in reading in initial condition velocities. Terminating")
            raise ValueError
        try:
            ic_raw_eta = ic_raw[varnames["eta"]]
        except:
            print("Error in reading in initial condition tracers. Terminating")
            raise ValueError

        ## Rename all coordinates to cgrid convention
        if gridtype == "A":
            ic_raw_tracers = ic_raw_tracers.rename(
                {varnames["x"]: "lon", varnames["y"]: "lat"}
            )
            ic_raw_u = ic_raw_u.rename({varnames["x"]: "lon", varnames["y"]: "lat"})
            ic_raw_v = ic_raw_v.rename({varnames["x"]: "lon", varnames["y"]: "lat"})
            ic_raw_eta = ic_raw_eta.rename({varnames["x"]: "lon", varnames["y"]: "lat"})

        if gridtype == "B":
            ic_raw_tracers = ic_raw_tracers.rename(
                {varnames["xh"]: "lon", varnames["yh"]: "lat"}
            )
            ic_raw_eta = ic_raw_eta.rename(
                {varnames["xh"]: "lon", varnames["yh"]: "lat"}
            )
            ic_raw_u = ic_raw_u.rename({varnames["xq"]: "lon", varnames["yq"]: "lat"})
            ic_raw_v = ic_raw_v.rename({varnames["xq"]: "lon", varnames["yq"]: "lat"})

        if gridtype == "C":
            ic_raw_tracers = ic_raw_tracers.rename(
                {varnames["xh"]: "lon", varnames["yh"]: "lat"}
            )
            ic_raw_eta = ic_raw_eta.rename(
                {varnames["xh"]: "lon", varnames["yh"]: "lat"}
            )
            ic_raw_u = ic_raw_u.rename({varnames["xq"]: "lon", varnames["yh"]: "lat"})
            ic_raw_v = ic_raw_v.rename({varnames["xh"]: "lon", varnames["yq"]: "lat"})

        ## Construct the xq,yh and xh yq grids
        ugrid = (
            self.hgrid[["x", "y"]]
            .isel(nxp=slice(None, None, 2), nyp=slice(1, None, 2))
            .rename({"x": "lon", "y": "lat"})
            .set_coords(["lat", "lon"])
        )
        vgrid = (
            self.hgrid[["x", "y"]]
            .isel(nxp=slice(1, None, 2), nyp=slice(None, None, 2))
            .rename({"x": "lon", "y": "lat"})
            .set_coords(["lat", "lon"])
        )

        ## Construct the cell centre grid for tracers (xh,yh).
        tgrid = xr.Dataset(
            {
                "lon": (
                    ["lon"],
                    self.hgrid.x.isel(nxp=slice(1, None, 2), nyp=1).values,
                ),
                "lat": (
                    ["lat"],
                    self.hgrid.y.isel(nxp=1, nyp=slice(1, None, 2)).values,
                ),
            }
        )

        ### Drop NaNs to be re-added later
        # NaNs are from the land mask. When we interpolate onto a new grid, need to put in the new land mask. If NaNs left in, land mask stays the same
        ic_raw_tracers = (
            ic_raw_tracers.interpolate_na("lon", method="linear")
            .ffill("lon")
            .bfill("lon")
            .ffill("lat")
            .bfill("lat")
            .ffill(varnames["zl"])
        )

        ic_raw_u = (
            ic_raw_u.interpolate_na("lon", method="linear")
            .ffill("lon")
            .bfill("lon")
            .ffill("lat")
            .bfill("lat")
            .ffill(varnames["zl"])
        )

        ic_raw_v = (
            ic_raw_v.interpolate_na("lon", method="linear")
            .ffill("lon")
            .bfill("lon")
            .ffill("lat")
            .bfill("lat")
            .ffill(varnames["zl"])
        )

        ic_raw_eta = (
            ic_raw_eta.interpolate_na("lon", method="linear")
            .ffill("lon")
            .bfill("lon")
            .ffill("lat")
            .bfill("lat")
        )

        ## Make our three horizontal regrideers
        regridder_u = xe.Regridder(
            ic_raw_u,
            ugrid,
            "bilinear",
        )
        regridder_v = xe.Regridder(
            ic_raw_v,
            vgrid,
            "bilinear",
        )

        regridder_t = xe.Regridder(
            ic_raw_tracers,
            tgrid,
            "bilinear",
        )

        print("INITIAL CONDITIONS")
        ## Regrid all fields horizontally.
        print("Regridding Velocities...", end="")
        vel_out = xr.merge(
            [
                regridder_u(ic_raw_u)
                .rename({"lon": "xq", "lat": "yh", "nyp": "ny", varnames["zl"]: "zl"})
                .rename("u"),
                regridder_v(ic_raw_v)
                .rename({"lon": "xh", "lat": "yq", "nxp": "nx", varnames["zl"]: "zl"})
                .rename("v"),
            ]
        )
        print("Done.\nRegridding Tracers...")
        tracers_out = xr.merge(
            [
                regridder_t(ic_raw_tracers[varnames["tracers"][i]]).rename(i)
                for i in varnames["tracers"]
            ]
        ).rename({"lon": "xh", "lat": "yh", varnames["zl"]: "zl"})
        print("Done.\nRegridding Free surface...")

        eta_out = (
            regridder_t(ic_raw_eta).rename({"lon": "xh", "lat": "yh"}).rename("eta_t")
        )  ## eta_t is the name set in MOM_input by default

        ## Return attributes to arrays

        vel_out.u.attrs = ic_raw_u.attrs
        vel_out.v.attrs = ic_raw_v.attrs
        vel_out.xq.attrs = ic_raw_u.lon.attrs
        vel_out.yq.attrs = ic_raw_v.lat.attrs
        vel_out.yh.attrs = ic_raw_u.lat.attrs
        vel_out.yh.attrs = ic_raw_v.lon.attrs
        vel_out.zl.attrs = ic_raw_u[varnames["zl"]].attrs

        tracers_out.xh.attrs = ic_raw_tracers.lon.attrs
        tracers_out.yh.attrs = ic_raw_tracers.lat.attrs
        tracers_out.zl.attrs = ic_raw_tracers[varnames["zl"]].attrs
        for i in varnames["tracers"]:
            tracers_out[i].attrs = ic_raw_tracers[varnames["tracers"][i]].attrs

        eta_out.xh.attrs = ic_raw_tracers.lon.attrs
        eta_out.yh.attrs = ic_raw_tracers.lat.attrs
        eta_out.attrs = ic_raw_eta.attrs

        if np.min(tracers_out["temp"].isel({"zl": 0})) > 100:
            tracers_out["temp"] -= 273.15

        ## Regrid the fields vertically

        ### NEED TO FIX THE HANDLING OF THICKNESS INPUT. will result in smaller number of vertical layers

        if vcoord_type == "thickness":
            tracers_out["zl"] = tracers_out["zl"].diff("zl")
            dz = tracers_out[self.z].diff(self.z)
            dz.name = "dz"
            dz = xr.concat([dz, dz[-1]], dim=self.z)

        tracers_out = tracers_out.interp({"zl": self.vgrid.zl.values})
        vel_out = vel_out.interp({"zl": self.vgrid.zl.values})

        print("Saving outputs... ", end="")

        vel_out.fillna(0).to_netcdf(
            self.mom_input_dir / "forcing/init_vel.nc",
            mode="w",
            encoding={
                "u": {"_FillValue": netCDF4.default_fillvals["f4"]},
                "v": {"_FillValue": netCDF4.default_fillvals["f4"]},
            },
        )

        tracers_out.to_netcdf(
            self.mom_input_dir / "forcing/init_tracers.nc",
            mode="w",
            encoding={
                "xh": {"_FillValue": None},
                "yh": {"_FillValue": None},
                "zl": {"_FillValue": None},
                "temp": {"_FillValue": -1e20, "missing_value": -1e20},
                "salt": {"_FillValue": -1e20, "missing_value": -1e20},
            },
        )
        eta_out.to_netcdf(
            self.mom_input_dir / "forcing/init_eta.nc",
            mode="w",
            encoding={
                "xh": {"_FillValue": None},
                "yh": {"_FillValue": None},
                "eta_t": {"_FillValue": None},
            },
        )
        print("done setting up initial condition.")

        self.ic_eta = eta_out
        self.ic_tracers = tracers_out
        self.ic_vels = vel_out
        return

    def setup_rectangular_boundary(self, path_to_bc, varnames, orientation, segment_number,gridtype="A",tidepath=False):
        """
        Setup a boundary forcing file for a given orientation. Only supports straight boundaries along lat/lon lines
        Args:
            path_to_bc (str): Path to boundary forcing file. Ideally this should be a pre cut-out netcdf file containing only the boundary region and 3 extra boundary points either side. You could also provide a large dataset containing your entire domain but this will be slower. 
            varnames (Dict[str, str]): Mapping from MOM6
                variable/coordinate names to the name in the input
                dataset.
            orientation (str): Orientation of boundary forcing file. i.e east,west,north,south. 
            segment_number (int): Number the segments according to how they'll be specified in MOM_input
            gridtype (Optional[str]): Arakawa grid staggering of input, one of ``A``, ``B`` or ``C``
            tidepath (Optional[str]): Path to tidal forcing file. If not specified, tidal forcing will not be included.
        """




        print("Processing {} boundary...".format(orientation), end="")


        seg = segment(
                self.hgrid,
                path_to_bc,  # location of raw boundary
                self.mom_input_dir,
                varnames,
                "segment_{:03d}".format(segment_number),
                orientation,  # orienataion
                self.daterange[0],
                gridtype = gridtype,
                tidepath = tidepath
            )

        seg.rectangular_brushcut()
        print("Done.")
        return

    def bathymetry(
        self,
        bathy_path,
        varnames,
        fill_channels=False,
        minimum_layers=3,
        maketopog=True,
        positivedown=False,
        chunks="auto",
    ):
        """Cuts out and interpolates chosen bathymetry, then fills
        inland lakes.

        It's also possible to optionally fill narrow channels, although this
        is less of an issue for models on a C-grid, like MOM6. Output
        saved to the input folder for your experiment.

        Args:
            bathy_path (str): Path to chosen bathymetry file netCDF file
            varnames (Dict[str, str]): Mapping of coordinate and
                variable names between the input and output.
            fill_channels (Optional[bool]): Whether or not to fill in
                diagonal channels. This removes more narrow inlets,
                but can also connect extra islands to land.
            minimum layers (Optional[int]): The minimum depth allowed
                as an integer number of layers. The default of 3
                layers means that anything shallower than the 3rd
                layer is deemed land.
            maketopog (Optional[bool]): Whether to use FREtools to
                make topography (if true), or read an existing file.
            positivedown (Optional[bool]): If true, assumes that
                bathymetry vertical coordinate is positive down.
            chunks (Optional Dict[str, str]): Chunking scheme for bathymetry, eg {"lon": 100, "lat": 100}. Use lat/lon rather than the coordinate names in the input file.


        """

        if maketopog == True:
            if chunks != "auto":
                chunks = {varnames["xh"]: chunks["lon"], varnames["yh"]: chunks["lat"]}

            bathy = xr.open_dataset(bathy_path, chunks=chunks)[varnames["elevation"]]

            bathy = bathy.sel(
                {
                    varnames["yh"]: slice(self.yextent[0] - 1, self.yextent[1] + 1)
                }  #! Hardcoded 1 degree buffer around bathymetry selection. TODO: automatically select buffer
            ).astype("float")

            ## Here need to make a decision as to whether to slice 'normally' or with nicer slicer for 360 degree domain.

            horizontal_resolution = bathy[varnames["xh"]][1] - bathy[varnames["xh"]][0]
            horizontal_extent = (
                bathy[varnames["xh"]][-1]
                - bathy[varnames["xh"]][0]
                + horizontal_resolution
            )

            if np.isclose(horizontal_extent, 360):
                ## Assume that we're dealing with a global grid, in which case we use nicer slicer
                bathy = nicer_slicer(
                    bathy,
                    np.array(self.xextent)
                    + np.array(
                        [-0.1, 0.1]
                    ),  #! Hardcoded 0.1 degree buffer around bathymetry selection. TODO: automatically select buffer
                    varnames["xh"],
                )
            else:
                ## Otherwise just slice normally
                bathy = bathy.sel(
                    {
                        varnames["xh"]: slice(self.xextent[0] - 1, self.xextent[1] + 1)
                    }  #! Hardcoded 1 degree buffer around bathymetry selection. TODO: automatically select buffer
                )

            bathy.attrs[
                "missing_value"
            ] = -1e20  # This is what FRE tools expects I guess?
            bathyout = xr.Dataset({"elevation": bathy})
            bathy.close()

            bathyout = bathyout.rename({varnames["xh"]: "lon", varnames["yh"]: "lat"})
            bathyout.lon.attrs["units"] = "degrees_east"
            bathyout.lat.attrs["units"] = "degrees_north"
            bathyout.elevation.attrs["_FillValue"] = -1e20
            bathyout.elevation.attrs["units"] = "m"
            bathyout.elevation.attrs[
                "standard_name"
            ] = "height_above_reference_ellipsoid"
            bathyout.elevation.attrs["long_name"] = "Elevation relative to sea level"
            bathyout.elevation.attrs["coordinates"] = "lon lat"
            bathyout.to_netcdf(
                self.mom_input_dir / "bathy_original.nc", mode="w", engine="netcdf4"
            )

            tgrid = xr.Dataset(
                {
                    "lon": (
                        ["lon"],
                        self.hgrid.x.isel(nxp=slice(1, None, 2), nyp=1).values,
                    ),
                    "lat": (
                        ["lat"],
                        self.hgrid.y.isel(nxp=1, nyp=slice(1, None, 2)).values,
                    ),
                }
            )
            tgrid = xr.Dataset(
                data_vars={
                    "elevation": (
                        ["lat", "lon"],
                        np.zeros(
                            self.hgrid.x.isel(
                                nxp=slice(1, None, 2), nyp=slice(1, None, 2)
                            ).shape
                        ),
                    )
                },
                coords={
                    "lon": (
                        ["lon"],
                        self.hgrid.x.isel(nxp=slice(1, None, 2), nyp=1).values,
                    ),
                    "lat": (
                        ["lat"],
                        self.hgrid.y.isel(nxp=1, nyp=slice(1, None, 2)).values,
                    ),
                },
            )

            # rewrite chunks to use lat/lon now for use with xesmf
            if chunks != "auto":
                chunks = {"lon": chunks[varnames["xh"]], "lat": chunks[varnames["yh"]]}

            tgrid = tgrid.chunk(chunks)
            tgrid.lon.attrs["units"] = "degrees_east"
            tgrid.lon.attrs["_FillValue"] = 1e20
            tgrid.lat.attrs["units"] = "degrees_north"
            tgrid.lat.attrs["_FillValue"] = 1e20
            tgrid.elevation.attrs["units"] = "m"
            tgrid.elevation.attrs["coordinates"] = "lon lat"
            tgrid.to_netcdf(
                self.mom_input_dir / "topog_raw.nc", mode="w", engine="netcdf4"
            )
            tgrid.close()

            ## Replace subprocess run with regular regridder
            print(
                "Starting to regrid bathymetry. If this process hangs your domain might be too big to handle this way. Try calling ESMF directly from a terminal with appropriate computational resources opened in the input directory using \n\n mpirun ESMF_Regrid -s bathy_original.nc -d topog_raw.nc -m bilinear --src_var elevation --dst_var elevation --netcdf4 --src_regional --dst_regional\n\n For details see https://xesmf.readthedocs.io/en/latest/large_problems_on_HPC.html \n\nAftewards, run this method again but set 'maketopog = False' so that python skips the computationally expensive step and just fixes up the metadata.\n\n"
            )

            # If we have a domain large enough for chunks, we'll run regridder with parallel=True
            parallel = True
            if len(tgrid.chunks) != 2:
                parallel = False
            print(f"Regridding in parallel: {parallel}")
            bathyout = bathyout.chunk(chunks)
            # return
            regridder = xe.Regridder(bathyout, tgrid, "bilinear", parallel=parallel)

            topog = regridder(bathyout)
            topog.to_netcdf(
                self.mom_input_dir / "topog_raw.nc", mode="w", engine="netcdf4"
            )

        ## reopen topography to modify
        print("Reading in regridded bathymetry to fix up metadata...", end="")
        topog = xr.open_dataset(self.mom_input_dir / "topog_raw.nc", engine="netcdf4")

        ## Ensure correct encoding
        topog = xr.Dataset({"depth": (["ny", "nx"], topog["elevation"].values)})
        topog.attrs["depth"] = "meters"
        topog.attrs["standard_name"] = "topographic depth at T-cell centers"
        topog.attrs["coordinates"] = "zi"

        topog.expand_dims("tiles", 0)

        if not positivedown:
            ## Ensure that coordinate is positive down!
            topog["depth"] *= -1

        ## REMOVE INLAND LAKES

        min_depth = self.vgrid.zi[minimum_layers]

        ocean_mask = topog.copy(deep=True).depth.where(topog.depth <= min_depth, 1)
        land_mask = np.abs(ocean_mask - 1)
        changed = True  ## keeps track of whether solution has converged or not

        forward = True  ## only useful for iterating through diagonal channel removal. Means iteration goes SW -> NE

        while changed == True:
            ## First fill in all lakes. This uses a scipy function where it fills holes made of 0's within a field of 1's
            land_mask[:, :] = binary_fill_holes(land_mask.data)
            ## Get the ocean mask instead of land- easier to remove channels this way
            ocean_mask = np.abs(land_mask - 1)

            ## Now fill in all one-cell-wide channels
            newmask = xr.where(
                ocean_mask * (land_mask.shift(nx=1) + land_mask.shift(nx=-1)) == 2, 1, 0
            )
            newmask += xr.where(
                ocean_mask * (land_mask.shift(ny=1) + land_mask.shift(ny=-1)) == 2, 1, 0
            )

            if fill_channels == True:
                ## fill in all one-cell-wide horizontal channels
                newmask = xr.where(
                    ocean_mask * (land_mask.shift(nx=1) + land_mask.shift(nx=-1)) == 2,
                    1,
                    0,
                )
                newmask += xr.where(
                    ocean_mask * (land_mask.shift(ny=1) + land_mask.shift(ny=-1)) == 2,
                    1,
                    0,
                )
                ## Diagonal channels
                if forward == True:
                    ## horizontal channels
                    newmask += xr.where(
                        (ocean_mask * ocean_mask.shift(nx=1))
                        * (
                            land_mask.shift({"nx": 1, "ny": 1})
                            + land_mask.shift({"ny": -1})
                        )
                        == 2,
                        1,
                        0,
                    )  ## up right & below
                    newmask += xr.where(
                        (ocean_mask * ocean_mask.shift(nx=1))
                        * (
                            land_mask.shift({"nx": 1, "ny": -1})
                            + land_mask.shift({"ny": 1})
                        )
                        == 2,
                        1,
                        0,
                    )  ## down right & above
                    ## Vertical channels
                    newmask += xr.where(
                        (ocean_mask * ocean_mask.shift(ny=1))
                        * (
                            land_mask.shift({"nx": 1, "ny": 1})
                            + land_mask.shift({"nx": -1})
                        )
                        == 2,
                        1,
                        0,
                    )  ## up right & left
                    newmask += xr.where(
                        (ocean_mask * ocean_mask.shift(ny=1))
                        * (
                            land_mask.shift({"nx": -1, "ny": 1})
                            + land_mask.shift({"nx": 1})
                        )
                        == 2,
                        1,
                        0,
                    )  ## up left & right

                    forward = False

                if forward == False:
                    ## Horizontal channels
                    newmask += xr.where(
                        (ocean_mask * ocean_mask.shift(nx=-1))
                        * (
                            land_mask.shift({"nx": -1, "ny": 1})
                            + land_mask.shift({"ny": -1})
                        )
                        == 2,
                        1,
                        0,
                    )  ## up left & below
                    newmask += xr.where(
                        (ocean_mask * ocean_mask.shift(nx=-1))
                        * (
                            land_mask.shift({"nx": -1, "ny": -1})
                            + land_mask.shift({"ny": 1})
                        )
                        == 2,
                        1,
                        0,
                    )  ## down left & above
                    ## Vertical channels
                    newmask += xr.where(
                        (ocean_mask * ocean_mask.shift(ny=-1))
                        * (
                            land_mask.shift({"nx": 1, "ny": -1})
                            + land_mask.shift({"nx": -1})
                        )
                        == 2,
                        1,
                        0,
                    )  ## down right & left
                    newmask += xr.where(
                        (ocean_mask * ocean_mask.shift(ny=-1))
                        * (
                            land_mask.shift({"nx": -1, "ny": -1})
                            + land_mask.shift({"nx": 1})
                        )
                        == 2,
                        1,
                        0,
                    )  ## down left & right

                    forward = True

            newmask = xr.where(newmask > 0, 1, 0)
            changed = np.max(newmask) == 1
            land_mask += newmask

        ocean_mask = np.abs(land_mask - 1)

        topog["depth"] *= ocean_mask

        topog["depth"] = topog["depth"].where(topog["depth"] != 0, np.nan)

        topog.expand_dims({"ntiles": 1}).to_netcdf(
            self.mom_input_dir / "topog_deseas.nc",
            mode="w",
            encoding={"depth": {"_FillValue": None}},
        )

        (self.mom_input_dir / "topog_deseas.nc").rename(self.mom_input_dir / "topog.nc")
        print("done.")
        self.topog = topog

    def FRE_tools(self, layout):
        """
        Just a wrapper for FRE Tools check_mask, make_solo_mosaic and make_quick_mosaic. User provides processor layout tuple of processing units.
        """

        if not (self.mom_input_dir / "topog.nc").exists():
            print("No topography file! Need to run make_bathymetry first")
            return

        for p in self.mom_input_dir.glob("mask_table*"):
            p.unlink()

        print(
            "MAKE SOLO MOSAIC",
            subprocess.run(
                str(self.toolpath / "make_solo_mosaic/make_solo_mosaic")
                + " --num_tiles 1 --dir . --mosaic_name ocean_mosaic --tile_file hgrid.nc",
                shell=True,
                cwd=self.mom_input_dir,
            ),
            sep="\n\n",
        )

        print(
            "QUICK MOSAIC",
            subprocess.run(
                str(self.toolpath / "make_quick_mosaic/make_quick_mosaic")
                + " --input_mosaic ocean_mosaic.nc --mosaic_name grid_spec --ocean_topog topog.nc",
                shell=True,
                cwd=self.mom_input_dir,
            ),
            sep="\n\n",
        )

        print(
            "CHECK MASK",
            subprocess.run(
                str(self.toolpath / "check_mask/check_mask")
                + f" --grid_file ocean_mosaic.nc --ocean_topog topog.nc --layout {layout[0]},{layout[1]} --halo 4",
                shell=True,
                cwd=self.mom_input_dir,
            ),
        )
        self.layout = layout

    def setup_run_directory(
        self, surface_forcing=False, using_payu=False, overwrite=False
    ):
        """Sets up the run directory for MOM6. Either copies a pre-made set of files, or modifies existing files in the `rundir` directory for the experiment.

        Args:
            surface_forcing (Optional[str,bool]): Specify the choice of surface forcing, one of `jra` or `era5`. If left blank, constant fluxes will be used.
            using_payu (Optional[bool]): Whether or not to use payu to run the model. If True, a payu configuration file will be created.
            overwrite (Optional[bool]): Whether or not to overwrite existing files in the run directory. If False, will only modify the `MOM_layout` file and not re-copy across the rest of the default files.
        """

        # Define the locations of the directories we'll copy files across from. Base contains most of the files, and overwrite replaces files in the base directory.
        base_run_dir = (
            Path(__file__).parent.parent  ## Path to where the demos are stored
            / "demos"
            / "premade_run_directories"
            / "common_files"
        )
        if surface_forcing != False:
            overwrite_run_dir = (
                Path(__file__).parent.parent
                / "demos"
                / "premade_run_directories"
                / f"{surface_forcing}_surface"
            )
<<<<<<< HEAD
            print(overwrite_run_dir)
            if not overwrite_run_dir.exists():
                raise ValueError(
                    f"Surface forcing {surface_forcing} not available. Please choose from {str(os.listdir(base_run_dir.parent))}."  ##Here print all available run directories
                )
        else:
            overwrite_run_dir = False

        # 3 different cases to handle:
        #   1. User is creating a new run directory from scratch. Here we copy across all files and modify.
        #   2. User has already created a run directory, and wants to modify it. Here we only modify the MOM_layout file.
        #   3. User has already created a run directory, and wants to overwrite it. Here we copy across all files and modify. This requires overwrite = True

        if not overwrite:
            for file in base_run_dir.glob(
                "*"
            ):  ## copy each file individually if it doesn't already exist OR overwrite = True
                if not os.path.exists(self.mom_run_dir / file.name):
                    ## Check whether this file exists in an override directory or not
                    if (
                        overwrite_run_dir != False
                        and (overwrite_run_dir / file.name).exists()
                    ):
                        shutil.copy(overwrite_run_dir / file.name, self.mom_run_dir)
                    else:
                        shutil.copy(base_run_dir / file, self.mom_run_dir)
        else:
            shutil.copytree(base_run_dir, self.mom_run_dir, dirs_exist_ok=True)
            if overwrite_run_dir != False:
                shutil.copy(base_run_dir / file, self.mom_run_dir)

=======
            shutil.copytree(str(rundir_src / "*"), self.mom_run_dir, dirs_exist_ok=True)

        else:
            print(
                "Setting up run directory without using a premade template. Will attempt to modify files in existing run directory. At a minimum, you'll need `MOM_input`, `SIS_input` and `input.nml` files."
            )
>>>>>>> 87608294
        ## Make symlinks between run and input directories
        inputdir_in_rundir = self.mom_run_dir / "inputdir"
        rundir_in_inputdir = self.mom_input_dir / "rundir"

        inputdir_in_rundir.unlink(missing_ok=True)
        inputdir_in_rundir.symlink_to(self.mom_input_dir)

        rundir_in_inputdir.unlink(missing_ok=True)
        rundir_in_inputdir.symlink_to(self.mom_run_dir)

        # TODO Modify below here to reimplement with separate layout file

        ## Get mask table information
        mask_table = None
        for p in self.mom_input_dir.glob("mask_table.*"):
            if mask_table != None:
                print(
                    f"WARNING: Multiple mask tables found. Defaulting to {mask_table}. If this is not what you want, remove it from the run directory and try again."
                )
                break

            _, masked, layout = p.name.split(".")
            mask_table = p.name
            x, y = (int(v) for v in layout.split("x"))
            ncpus = (x * y) - int(masked)
        if mask_table == None:
            print(
                "No mask table found! This suggests your domain is mostly water, so there are no `non compute` cells that are entirely land. If this doesn't seem right, ensure you've already run .FRE_tools()."
            )
            if not hasattr(self, "layout"):
                raise AttributeError(
                    "No layout information found. This suggests you haven't run .FRE_tools() yet. Please do so first so I know how many processors you'd like to use."
                )
            ncpus = self.layout[0] * self.layout[1]
        print("Number of CPUs required: ", ncpus)

        ## Modify the input namelists to give the correct layouts
        # TODO Re-implement with package that works for this file type? or at least tidy up code
        with open(self.mom_run_dir / "MOM_layout", "r") as file:
            lines = file.readlines()
            for jj in range(len(lines)):
                if "MASKTABLE" in lines[jj]:
                    if mask_table != None:
                        lines[jj] = f'MASKTABLE = "{mask_table}"\n'
                    else:
                        lines[jj] = "# MASKTABLE = no mask table"
                if "LAYOUT =" in lines[jj] and "IO" not in lines[jj]:
                    lines[jj] = f"LAYOUT = {self.layout[1]},{self.layout[0]}\n"

                if "NIGLOBAL" in lines[jj]:
                    lines[jj] = f"NIGLOBAL = {self.hgrid.nx.shape[0]//2}\n"

                if "NJGLOBAL" in lines[jj]:
                    lines[jj] = f"NJGLOBAL = {self.hgrid.ny.shape[0]//2}\n"

        with open(self.mom_run_dir / "MOM_layout", "w") as f:
            f.writelines(lines)

        ## If using payu to run the model, create a payu configuration file
        if not using_payu and os.path.exists(f"{self.mom_run_dir}/config.yaml"):
            os.remove(f"{self.mom_run_dir}/config.yaml")

        else:
            with open(f"{self.mom_run_dir}/config.yaml", "r") as file:
                lines = file.readlines()

                inputfile = open(f"{self.mom_run_dir}/config.yaml", "r")
                lines = inputfile.readlines()
                inputfile.close()
                for i in range(len(lines)):
                    if "ncpus" in lines[i]:
                        lines[i] = f"ncpus: {str(ncpus)}\n"
                    if "jobname" in lines[i]:
                        lines[i] = f"jobname: mom6_{self.mom_input_dir.name}\n"

                    if "input:" in lines[i]:
                        lines[i + 1] = f"    - {self.mom_input_dir}\n"

            with open(f"{self.mom_run_dir}/config.yaml", "w") as file:
                file.writelines(lines)

        # Modify input.nml
        nml = f90nml.read(self.mom_run_dir / "input.nml")
        nml["coupler_nml"]["current_date"] = [
            self.daterange[0].year,
            self.daterange[0].month,
            self.daterange[0].day,
            0,
            0,
            0,
        ]
        nml.write(self.mom_run_dir / "input.nml", force=True)

    def setup_era5(self, era5_path):
        """
        Sets up the ERA5 forcing files for your experiment. This assumes that you'd downloaded all of the ERA5 data in your daterange.
        You'll need the following fields:
        2t, 10u, 10v, sp, 2d


        Args:
            era5_path (str): Path to the ERA5 forcing files. Specifically, the single level reanalysis product. Eg `SOMEPATH/era5/single-levels/reanalysis`

        """

        ## Firstly just open all raw data
        rawdata = {}
        for fname, vname in zip(
            ["2t", "10u", "10v", "sp", "2d", "msdwswrf", "msdwlwrf", "lsrr", "crr"],
            ["t2m", "u10", "v10", "sp", "d2m", "msdwswrf", "msdwlwrf", "lsrr", "crr"],
        ):
            ## Load data from all relevant years
            datasets = []
            years = [
                i for i in range(self.daterange[0].year, self.daterange[1].year + 1)
            ]
            # Loop through each year and read the corresponding files
            for year in years:
                ds = xr.open_mfdataset(
                    f"{era5_path}/{fname}/{year}/{fname}*",
                    decode_times=False,
                    chunks={"longitude": 100, "latitude": 100},
                )
                datasets.append(ds)

            combined_ds = xr.concat(datasets, dim="time")

            ## Cut out this variable to our domain size
            rawdata[fname] = nicer_slicer(
                combined_ds,
                self.xextent,
                "longitude",
            ).sel(
                latitude=slice(
                    self.yextent[1], self.yextent[0]
                )  ## This is because ERA5 has latitude in decreasing order (??)
            )

            ## Now fix up the latitude and time dimensions

            rawdata[fname] = (
                rawdata[fname]
                .isel(latitude=slice(None, None, -1))  ## Flip latitude
                .assign_coords(
                    time=np.arange(
                        0, rawdata[fname].time.shape[0], dtype=float
                    )  ## Set the zero date of forcing to start of run
                )
            )

            rawdata[fname].time.attrs = {
                "calendar": "julian",
                "units": f"hours since {self.daterange[0].strftime('%Y-%m-%d %H:%M:%S')}",
            }  ## Fix up calendar to match

            if fname == "2d":
                ## Calculate specific humidity from dewpoint temperature
                dewpoint = 8.07131 - 1730.63 / (233.426 + rawdata["2d"]["d2m"] - 273.15)
                humidity = (
                    (0.622 / rawdata["sp"]["sp"]) * (10**dewpoint) * 101325 / 760
                )
                q = xr.Dataset(data_vars={"q": humidity})

                q.q.attrs = {"long_name": "Specific Humidity", "units": "kg/kg"}
                q.to_netcdf(
                    f"{self.mom_input_dir}/forcing/q_ERA5.nc",
                    unlimited_dims="time",
                    encoding={"q": {"dtype": "double"}},
                )
            elif fname == "crr":
                ## Calculate total rain rate from convective and total
                trr = xr.Dataset(
                    data_vars={"trr": rawdata["crr"]["crr"] + rawdata["lsrr"]["lsrr"]}
                )

                trr.trr.attrs = {
                    "long_name": "Total Rain Rate",
                    "units": "kg m**-2 s**-1",
                }
                trr.to_netcdf(
                    f"{self.mom_input_dir}/forcing/trr_ERA5.nc",
                    unlimited_dims="time",
                    encoding={"trr": {"dtype": "double"}},
                )

            elif fname == "lsrr":
                ## This is handled by crr as both are added together to calculate total rain rate.
                pass
            else:
                rawdata[fname].to_netcdf(
                    f"{self.mom_input_dir}/forcing/{fname}_ERA5.nc",
                    unlimited_dims="time",
                    encoding={vname: {"dtype": "double"}},
                )


class segment:
    """Class to turn raw boundary segment data into MOM6 boundary
    segments.

    Boundary segments should only contain the necessary data for that
    segment. No horizontal chunking is done here, so big fat segments
    will process slowly.

    Data should be at daily temporal resolution, iterating upwards
    from the provided startdate. Function ignores the time metadata
    and puts it on Julian calendar. 
    
    Only supports z* vertical coordinate! 


    Args:
        hgrid (xarray.Dataset): The horizontal grid used for domain
        infile (Union[str, Path]): Path to the raw, unprocessed boundary segment
        outfolder (Union[str, Path]): Path to folder where the model inputs will be stored
        varnames (Dict[str, str]): Mapping between the
            variable/dimension names and standard naming convension of
            this pipeline, e.g. ``{"xq":"longitude, "yh":"latitude",
            "salt":"salinity...}``. Key "tracers" points to nested
            dictionary of tracers to include in boundary
        seg_name (str): Name of the segment. Something like ``segment_001``
        orientation (str): Cardinal direction (lowercase) of the boundary segment
        startdate (str): The starting date to use in the segment calendar
        gridtype (Optional[str]): Arakawa staggering of input grid, one of ``A``, ``B`` or ``C``
        time_units (str): The units used by raw forcing file,
            e.g. ``hours``, ``days`` (default)
        tidepath (Optional[str]): Path to tidal forcing file. If not specified, tidal forcing will not be included.
        tidal_constituants (Optional[int]) The last tidal constituants to include in this list:  m2, s2, n2, k2, k1, o1, p1, q1, mm, mf, m4. Eg, specifying 1 selects only m2, specifying 2 selects m2 and s2, etc.

    """

    def __init__(
        self,
        hgrid,
        infile,
        outfolder,
        varnames,
        seg_name,
        orientation,
        startdate,
        gridtype="A",
        time_units="days",
        tidepath = False,
        tidal_constituants = 1
    ):
        ## Store coordinate names
        if gridtype == "A":
            self.x = varnames["x"]
            self.y = varnames["y"]

        elif gridtype in ("B", "C"):
            self.xq = varnames["xq"]
            self.xh = varnames["xh"]
            self.yq = varnames["yq"]
            self.yh = varnames["yh"]

        ## Store velocity names
        self.u = varnames["u"]
        self.v = varnames["v"]
        self.z = varnames["zl"]
        self.eta = varnames["eta"]
        self.time = varnames["time"]
        self.startdate = startdate
        ## Store tracer names
        self.tracers = varnames["tracers"]
        self.time_units = time_units

        ## Store other data
        self.infile = infile
        self.outfolder = outfolder
        self.orientation = orientation.lower()  ## might not be needed? NSEW
        self.grid = gridtype
        self.hgrid = hgrid
        self.seg_name = seg_name

        ## Convert tidal constituants to corresponding indices in TPXO


        self.tidal_constituants = range(0,tidal_constituants)


    def rectangular_brushcut(self):
        """
        This method assumes that the boundary is a simple N,S,E or Western boundary. Cuts out and interpolates tracers as well as tides if they're provided.
        """
        if self.orientation == "north":
            self.hgrid_seg = self.hgrid.isel(nyp=[-1])
            self.perpendicular = "ny"
            self.parallel = "nx"

        if self.orientation == "south":
            self.hgrid_seg = self.hgrid.isel(nyp=[0])
            self.perpendicular = "ny"
            self.parallel = "nx"

        if self.orientation == "east":
            self.hgrid_seg = self.hgrid.isel(nxp=[-1])
            self.perpendicular = "nx"
            self.parallel = "ny"

        if self.orientation == "west":
            self.hgrid_seg = self.hgrid.isel(nxp=[0])
            self.perpendicular = "nx"
            self.parallel = "ny"

        ## Need to keep track of which axis the 'main' coordinate corresponds to for later on when re-adding the 'secondary' axis
        if self.perpendicular == "ny":
            self.axis_to_expand = 2
        else:
            self.axis_to_expand = 3

        ## Grid for interpolating our fields
        self.interp_grid = xr.Dataset(
            {
                "lat": ([f"{self.parallel}_{self.seg_name}"], self.hgrid_seg.y.squeeze().data),
                "lon": ([f"{self.parallel}_{self.seg_name}"], self.hgrid_seg.x.squeeze().data),
            }
        ).set_coords(["lat", "lon"])



        rawseg = xr.open_dataset(self.infile, decode_times=False, engine="netcdf4")



        if self.grid == "A":
            rawseg = rawseg.rename({self.x: "lon", self.y: "lat"})
            ## In this case velocities and tracers all on same points
            regridder = xe.Regridder(
                rawseg[self.u],
                self.interp_grid,
                "bilinear",
                locstream_out=True,
                reuse_weights=False,
                filename=self.outfolder
                / f"weights/bilinear_velocity_weights_{self.orientation}.nc",
            )

            segment_out = xr.merge(
                [
                    regridder(
                        rawseg[
                            [self.u, self.v, self.eta]
                            + [self.tracers[i] for i in self.tracers]
                        ]
                    )
                ]
            )

        if self.grid == "B":
            ## All tracers on one grid, all velocities on another
            regridder_velocity = xe.Regridder(
                rawseg[self.u].rename({self.xq: "lon", self.yq: "lat"}),
                self.interp_grid,
                "bilinear",
                locstream_out=True,
                reuse_weights=False,
                filename=self.outfolder
                / f"weights/bilinear_velocity_weights_{self.orientation}.nc",
            )

            regridder_tracer = xe.Regridder(
                rawseg[self.tracers["salt"]].rename({self.xh: "lon", self.yh: "lat"}),
                self.interp_grid,
                "bilinear",
                locstream_out=True,
                reuse_weights=False,
                filename=self.outfolder
                / f"weights/bilinear_tracer_weights_{self.orientation}.nc",
            )

            segment_out = xr.merge(
                [
                    regridder_velocity(
                        rawseg[[self.u, self.v]].rename(
                            {self.xq: "lon", self.yq: "lat"}
                        )
                    ),
                    regridder_tracer(
                        rawseg[
                            [self.eta] + [self.tracers[i] for i in self.tracers]
                        ].rename({self.xh: "lon", self.yh: "lat"})
                    ),
                ]
            )

        if self.grid == "C":
            ## All tracers on one grid, all velocities on another
            regridder_uvelocity = xe.Regridder(
                rawseg[self.u].rename({self.xq: "lon", self.yh: "lat"}),
                self.interp_grid,
                "bilinear",
                locstream_out=True,
                reuse_weights=False,
                filename=self.outfolder
                / f"weights/bilinear_uvelocity_weights_{self.orientation}.nc",
            )

            regridder_vvelocity = xe.Regridder(
                rawseg[self.v].rename({self.xh: "lon", self.yq: "lat"}),
                self.interp_grid,
                "bilinear",
                locstream_out=True,
                reuse_weights=False,
                filename=self.outfolder
                / f"weights/bilinear_vvelocity_weights_{self.orientation}.nc",
            )

            regridder_tracer = xe.Regridder(
                rawseg[self.tracers["salt"]].rename({self.xh: "lon", self.yh: "lat"}),
                self.interp_grid,
                "bilinear",
                locstream_out=True,
                reuse_weights=False,
                filename=self.outfolder
                / f"weights/bilinear_tracer_weights_{self.orientation}.nc",
            )

            segment_out = xr.merge(
                [
                    regridder_vvelocity(rawseg[[self.v]]),
                    regridder_uvelocity(rawseg[[self.u]]),
                    regridder_tracer(
                        rawseg[[self.eta] + [self.tracers[i] for i in self.tracers]]
                    ),
                ]
            )

        ## segment out now contains our interpolated boundary.
        ## Now, we need to fix up all the metadata and save

        del segment_out["lon"]
        del segment_out["lat"]
        ## Convert temperatures to celsius # use pint
        if (
            np.min(segment_out[self.tracers["temp"]].isel({self.time: 0, self.z: 0}))
            > 100
        ):
            segment_out[self.tracers["temp"]] -= 273.15

        # fill in NaNs
        segment_out = (
            segment_out.ffill(self.z)
            .interpolate_na(f"{self.parallel}_{self.seg_name}")
            .ffill(f"{self.parallel}_{self.seg_name}")
            .bfill(f"{self.parallel}_{self.seg_name}")
        )


        #! This only works for RYF or shorter IAF runs.
        #  We'd need a better way to split up forcing files into separate chunks if you wanted to run one year at a time.
        time = np.arange(
            0,  #! Indexing everything from start of experiment = simple but maybe counterintutive?
            segment_out[self.time].shape[
                0
            ],  ## Time is indexed from start date of window
            dtype=float,
        )

        segment_out = segment_out.assign_coords({"time": time})
        segment_out.time.attrs = {
            "calendar": "julian",
            "units": f"{self.time_units} since {self.startdate}",
        }
        # Dictionary we built for encoding the netcdf at end
        encoding_dict = {
            "time": {
                "dtype": "double",
            },
            f"nx_{self.seg_name}": {
                "dtype": "int32",
            },
            f"ny_{self.seg_name}": {
                "dtype": "int32",
            },
        }

        ### Generate our dz variable. This needs to be in layer thicknesses
        dz = segment_out[self.z].diff(self.z)
        dz.name = "dz"
        dz = xr.concat([dz, dz[-1]], dim=self.z)

        # Here, keep in mind that 'var' keeps track of the mom6 variable names we want, and self.tracers[var] will return the name of the variable from the original data

        allfields = {
            **self.tracers,
            "u": self.u,
            "v": self.v,
        }  ## Combine all fields into one flattened dictionary to iterate over as we fix metadata

        for (
            var
        ) in (
            allfields
        ):  ## Replace with more generic list of tracer variables that might be included?
            v = f"{var}_{self.seg_name}"
            ## Rename each variable in dataset
            segment_out = segment_out.rename({allfields[var]: v})

            ## Rename vertical coordinate for this variable
            segment_out[f"{var}_{self.seg_name}"] = segment_out[
                f"{var}_{self.seg_name}"
            ].rename({self.z: f"nz_{self.seg_name}_{var}"})

            ## Replace the old depth coordinates with incremental integers
            segment_out[f"nz_{self.seg_name}_{var}"] = np.arange(
                segment_out[f"nz_{self.seg_name}_{var}"].size
            )

            ## Re-add the secondary dimension (even though it represents one value..)
            segment_out[v] = segment_out[v].expand_dims(
                f"{self.perpendicular}_{self.seg_name}", axis=self.axis_to_expand
            )

            ## Add the layer thicknesses
            segment_out[f"dz_{v}"] = (
                ["time", f"nz_{v}", f"ny_{self.seg_name}", f"nx_{self.seg_name}"],
                da.broadcast_to(
                    dz.data[None, :, None, None],
                    segment_out[v].shape,
                    chunks=(
                        1,
                        None,
                        None,
                        None,
                    ),  ## Chunk in each time, and every 5 vertical layers
                ),
            )

            encoding_dict[v] = {
                "_FillValue": netCDF4.default_fillvals["f8"],
                "zlib": True,
                # "chunksizes": tuple(s),
            }
            encoding_dict[f"dz_{v}"] = {
                "_FillValue": netCDF4.default_fillvals["f8"],
                "zlib": True,
                # "chunksizes": tuple(s),
            }

            ## appears to be another variable just with integers??
            encoding_dict[f"nz_{self.seg_name}_{var}"] = {"dtype": "int32"}

        ## Treat eta separately since it has no vertical coordinate. Do the same things as for the surface variables above
        segment_out = segment_out.rename({self.eta: f"eta_{self.seg_name}"})
        encoding_dict[f"eta_{self.seg_name}"] = {
            "_FillValue": netCDF4.default_fillvals["f8"],
        }
        segment_out[f"eta_{self.seg_name}"] = segment_out[
            f"eta_{self.seg_name}"
        ].expand_dims(f"{self.perpendicular}_{self.seg_name}", axis=self.axis_to_expand - 1)

        # Overwrite the actual lat/lon values in the dimensions, replace with incrementing integers
        segment_out[f"{self.parallel}_{self.seg_name}"] = np.arange(
            segment_out[f"{self.parallel}_{self.seg_name}"].size
        )
        segment_out[f"{self.perpendicular}_{self.seg_name}"] = [0]

        # Store actual lat/lon values here as variables rather than coordinates
        segment_out[f"lon_{self.seg_name}"] = (
            [f"ny_{self.seg_name}", f"nx_{self.seg_name}"],
            self.hgrid_seg.x.data,
        )
        segment_out[f"lat_{self.seg_name}"] = (
            [f"ny_{self.seg_name}", f"nx_{self.seg_name}"],
            self.hgrid_seg.y.data,
        )

<<<<<<< HEAD
        # If repeat year forcing, add modulo coordinate
        if ryf:
            segment_out["time"] = segment_out["time"].assign_attrs({"modulo": " "})
=======

        ## Now handle the tides 
        #! UNFINISHED
        # if self.tidepath != False:
        #     ## Regrid the tides to our segment. Adapted from https://github.com/jsimkins2/nwa25
            
        #     print("Regridding tidal elevation")
            
        #     tidal_amp = xr.open_mfdataset(str(self.tidepath / "h_tpxo*.nc")).rename({'lon_z': 'lon', 'lat_z': 'lat', 'nc': 'constituent'}).isel(constituent=self.tidal_constituants)

>>>>>>> 87608294

        with ProgressBar():
            segment_out.load().to_netcdf(
                self.outfolder / f"forcing/forcing_obc_{self.seg_name}.nc",
                encoding=encoding_dict,
                unlimited_dims="time",
            )

        return segment_out, encoding_dict<|MERGE_RESOLUTION|>--- conflicted
+++ resolved
@@ -708,22 +708,13 @@
         ## Do initial condition
 
         ## pull out the initial velocity on MOM5's Bgrid
-<<<<<<< HEAD
-        ic_raw = xr.open_dataset(path / "ic_unprocessed")
-
-        if varnames["time"] in ic_raw.variables:
-            ic_raw = ic_raw.drop_vars("time")
-        if varnames["time"] in ic_raw.dims:
-            ic_raw = ic_raw.isel({varnames["time"]: 0})
-        print(ic_raw)
-=======
+
         ic_raw = xr.open_dataset(ic_path)
         if varnames["time"] in ic_raw.dims:
             ic_raw = ic_raw.isel({varnames["time"]: 0})
         if varnames["time"] in ic_raw.coords:
             ic_raw = ic_raw.drop(varnames["time"])
 
->>>>>>> 87608294
         ## Separate out tracers from two velocity fields of IC
         try:
             ic_raw_tracers = ic_raw[
@@ -1393,7 +1384,6 @@
                 / "premade_run_directories"
                 / f"{surface_forcing}_surface"
             )
-<<<<<<< HEAD
             print(overwrite_run_dir)
             if not overwrite_run_dir.exists():
                 raise ValueError(
@@ -1425,14 +1415,7 @@
             if overwrite_run_dir != False:
                 shutil.copy(base_run_dir / file, self.mom_run_dir)
 
-=======
-            shutil.copytree(str(rundir_src / "*"), self.mom_run_dir, dirs_exist_ok=True)
-
-        else:
-            print(
-                "Setting up run directory without using a premade template. Will attempt to modify files in existing run directory. At a minimum, you'll need `MOM_input`, `SIS_input` and `input.nml` files."
-            )
->>>>>>> 87608294
+
         ## Make symlinks between run and input directories
         inputdir_in_rundir = self.mom_run_dir / "inputdir"
         rundir_in_inputdir = self.mom_input_dir / "rundir"
@@ -2001,11 +1984,9 @@
             self.hgrid_seg.y.data,
         )
 
-<<<<<<< HEAD
         # If repeat year forcing, add modulo coordinate
         if ryf:
             segment_out["time"] = segment_out["time"].assign_attrs({"modulo": " "})
-=======
 
         ## Now handle the tides 
         #! UNFINISHED
@@ -2016,7 +1997,6 @@
             
         #     tidal_amp = xr.open_mfdataset(str(self.tidepath / "h_tpxo*.nc")).rename({'lon_z': 'lon', 'lat_z': 'lat', 'nc': 'constituent'}).isel(constituent=self.tidal_constituants)
 
->>>>>>> 87608294
 
         with ProgressBar():
             segment_out.load().to_netcdf(
