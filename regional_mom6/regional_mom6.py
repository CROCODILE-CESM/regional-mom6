--- conflicted
+++ resolved
@@ -306,11 +306,7 @@
 
 
 # Borrowed from grid tools (GFDL)
-<<<<<<< HEAD
 def quadilateral_areas(lat, lon):
-=======
-def quadilateral_area(lat, lon):
->>>>>>> a8c9ad42
     """Returns area of spherical quadrilaterals on the unit sphere that are formed
     by constant latitude and longitude lines on the `lat`-`lon` grid provided."""
 
@@ -319,12 +315,6 @@
     y = np.cos(np.deg2rad(lat)) * np.sin(np.deg2rad(lon))
     z = np.sin(np.deg2rad(lat))
 
-    c1 = (x[:-1, :-1], y[:-1, :-1], z[:-1, :-1])
-    c2 = (x[:-1, 1:], y[:-1, 1:], z[:-1, 1:])
-    c3 = (x[1:, 1:], y[1:, 1:], z[1:, 1:])
-    c4 = (x[1:, :-1], y[1:, :-1], z[1:, :-1])
-
-<<<<<<< HEAD
     nx, ny = np.shape(lat)
 
     areas = np.zeros((nx - 1, ny - 1))
@@ -339,14 +329,6 @@
             areas[i, j] = quadilateral_area(v1, v2, v3, v4)
 
     return areas
-=======
-    a1 = angle_between(c2, c1, c3)
-    a2 = angle_between(c3, c2, c4)
-    a3 = angle_between(c4, c3, c1)
-    a4 = angle_between(c1, c4, c2)
-
-    return a1 + a2 + a3 + a4 - 2.0 * np.pi
->>>>>>> a8c9ad42
 
 
 def rectangular_hgrid(λ, φ):
